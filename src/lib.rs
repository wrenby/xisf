//! [![Crates.io](https://img.shields.io/crates/v/xisf-rs)](https://crates.io/crates/xisf-rs)
//! [![docs.rs](https://img.shields.io/docsrs/xisf-rs)](https://docs.rs/crate/xisf-rs/latest)
//! ![Minimum rustc version](https://img.shields.io/badge/rustc-1.64+-lightgray.svg)
//! ![License](https://img.shields.io/crates/l/xisf-rs.svg)
//!
//! An unaffiliated implementation of Pleiades Astrophoto's open-source Extensible Image Serialization Format (XISF) file format,
//! the native image format for their flagship editing software PixInsight. Aims for 100% support for
//! [spec version 1.0](https://pixinsight.com/doc/docs/XISF-1.0-spec/XISF-1.0-spec.html), as opposed to implementations such as
//! [libXISF](https://gitea.nouspiro.space/nou/libXISF) or Pleiades Astrophoto's own [PixInsight Class Libraries](https://gitlab.com/pixinsight/PCL),
//! which are written with 2D images in mind.
//!
//! See the examples folder for a an approximately 100-line XISF to FITS converter powered by this library.
//! <div class="warning">
//!
//! The examples folder is set up as part of a workspace, which turns off example auto-discovery.
//! The command to run the program in subfolder `examples/NAME` from the root directory
//! is `cargo run -p NAME` rather than `cargo run --example NAME`.
//!
//! </div>


use byteorder::{LittleEndian, ReadBytesExt};
use error_stack::{Report, Result, ResultExt, report};
use libxml::{
    parser::Parser as XmlParser,
    readonly::RoNode,
    xpath::Context as XpathContext,
};
use std::{
    ffi::CStr,
    fs::File,
    io::{BufReader, Read},
<<<<<<< HEAD
    path::{Path, PathBuf}, collections::HashMap,
=======
    path::{Path, PathBuf}, cell::RefCell,
>>>>>>> 99082750
};

pub mod error;
use error::{ParseNodeError, ParseNodeErrorKind::{self, *}, ReadFileError, ReadPropertyError};

pub mod data_block;
use data_block::{ChecksumAlgorithm, CompressionAlgorithm, CompressionLevel};

pub mod image;
use image::Image;

mod reference;
pub(crate) use reference::*;

mod property;
use property::*;

mod metadata;
pub use metadata::Metadata;

/// Flags to alter the behavior of the reader
#[non_exhaustive]
#[derive(Clone, Debug)]
pub struct ReadOptions {
    /// Read FITSKeyword headers from the XML header
    pub import_fits_keywords: bool,
    /// Import FITSKeyword headers as XISF &lt;Property&gt; tags with the prefix FITS:
    pub fits_keywords_as_properties: bool,
    /// Clamp all pixel samples to the range specified in the bounds attribute.
    /// For floating-point images: NaNs, infinities, and negative zeros are replaced with the lower bound
    pub clamp_to_bounds: bool,
}
impl Default for ReadOptions {
    fn default() -> Self {
        Self {
            import_fits_keywords: true,
            fits_keywords_as_properties: false,
            clamp_to_bounds: true,
        }
    }
}

/// Flags to alter the behavior of the writer
#[non_exhaustive]
#[derive(Clone, Debug)]
pub struct WriteOptions {
    /// Name of the application using this library
    pub creator_application: String,
    /// Write FITS headers as FITSKeyword elements in the XML header
    pub export_fits_keywords: bool,
    /// Algorithm used for XISF data block checksum calculations
    pub checksum_alg: Option<ChecksumAlgorithm>,
    /// Algorithm used to compress XISF data blocks
    pub compression_alg: Option<(CompressionAlgorithm, CompressionLevel)>,
    /// Lower bound for floating-point pixel samples
    pub fp_lower_bound: f64,
    /// Upper bound for floating-point pixel samples
    pub fp_upper_bound: f64,
    /// Data blocks are allocated with block sizes of integer multiples of this value, in bytes
    pub block_alignment_size: u16,
    /// Max size (in bytes) that an XISF data block can be before it can no longer be inlined/embedded.
    /// Recommended value: 3/4 the size of block_alignment_size (or a multiple of it), since base64 takes 4 chars to encode 3 bytes.
    /// That is, a maximum-size inline data block can be base64-encoded into a buffer the same size as the block alignment size
    pub max_inline_block_size: u16,
}
impl WriteOptions {
    pub fn default_with_app_name(app_name: impl Into<String>) -> Self {
        Self {
            creator_application: app_name.into(),
            export_fits_keywords: true,
            checksum_alg: None,
            compression_alg: None,
            fp_lower_bound: 0.0,
            fp_upper_bound: 1.0,
            block_alignment_size: 4096,
            max_inline_block_size: 3072, // a block of 3072 bytes takes 4096 bytes in base64 encoding
        }
    }
}

#[derive(Debug)]
pub(crate) enum Source {
    MonolithicFile(RefCell<BufReader<File>>),
    DistributedFile(PathBuf),
}

<<<<<<< HEAD
#[derive(Clone, Debug)]
pub struct Context {
=======
#[derive(Debug)]
pub struct XISF {
>>>>>>> 99082750
    source: Source,
}
impl Context {
    #[cfg(test)]
    pub(crate) fn distributed(path: impl Into<PathBuf>) -> Self {
        Self {
            source: Source::DistributedFile(path.into())
        }
    }

    #[cfg(test)]
    #[allow(dead_code)]
    pub(crate) fn monolithic(filename: impl Into<PathBuf>) -> Self {
        Self {
            source: Source::MonolithicFile(filename.into())
        }
    }
}

fn report(kind: ParseNodeErrorKind) -> Report<ParseNodeError> {
    report!(context(kind))
}
const fn context(kind: ParseNodeErrorKind) -> ParseNodeError {
    ParseNodeError::new("xisf", kind)
}

#[derive(Clone, Debug)]
pub struct XISF {
    images: Vec<Image>,
    properties: HashMap<String, PropertyContent>,
    metadata: Metadata,
}
impl XISF {
    pub fn read_file(filename: impl AsRef<Path>, opts: &ReadOptions) -> Result<(Self, Context), ReadFileError> {
        let filename_path = filename.as_ref();
        let filename_str = filename_path.to_string_lossy().to_string();
        let _span_guard = tracing::debug_span!("read_file", filename = filename_str).entered();

        let f = File::open(filename_path)
            .change_context(ReadFileError)
            .attach_printable_lazy(|| format!("Failed to open file {filename_str} for reading"))?;
        let mut reader = BufReader::new(f);

        let extension = filename_path.extension()
            .and_then(|ext| ext.to_str())
            .map(|ext| ext.to_lowercase());

        let mut header_buf;
        let source;
        if let Some("xisf") = extension.as_deref() {
            // verify that the first 8 bytes of the file are XISF0100
            const CORRECT_SIGNATURE: [u8; 8] = *b"XISF0100";
            let mut signature_buf = [0u8; 8];
            reader
                .read_exact(&mut signature_buf)
                .change_context(ReadFileError)
                .attach_printable("Failed to read 8-byte field \"file format signature\" at start of file")?;
            if signature_buf != CORRECT_SIGNATURE {
                return Err(report!(ReadFileError))
                    .attach_printable(format!("Illegal file format signature: expected {CORRECT_SIGNATURE:?} (XISF0100), found {signature_buf:?}"));
            }

            // next 4 bytes are a little-endian encoded unsigned integer specifying the length of the XML header
            let header_length = reader
                .read_u32::<LittleEndian>()
                .change_context(ReadFileError)
                .attach_printable("Error parsing 4-byte field \"XML header length\" as little-endian u32")?;
            tracing::debug!("Header size: {} bytes", header_length);

            const RESERVED_BYTES: i64 = 4;
            reader
                .seek_relative(RESERVED_BYTES)
                .change_context(ReadFileError)
                .attach_printable("Failed to skip 4 reserved bytes")?;

            // read header to buffer
            header_buf = vec![0u8; header_length as usize];
            reader
                .read_exact(&mut header_buf)
                .change_context(ReadFileError)
                .attach_printable_lazy(|| format!("Failed to read {header_length}-byte XML header from file"))?;
<<<<<<< HEAD
            source = Source::MonolithicFile(filename_path.to_owned());
=======
            source = Source::MonolithicFile(RefCell::new(reader));
>>>>>>> 99082750
        } else if let Some("xish") = extension.as_deref() {
            header_buf = vec![];
            reader.read_to_end(&mut header_buf)
                .change_context(ReadFileError)
                .attach_printable("Failed to read XML header from XISH file")?;
<<<<<<< HEAD

            // this unwrap is safe because:
            // 1. when called on "dir/file.ext", returns Some("dir")
            // 2. when called on "file.ext", returns Some("")
            // 3. we know at minimum that the path contains a file because we just opened it
            source = Source::DistributedFile(filename_path.parent().unwrap().to_owned());
=======
            let canon = filename_path.canonicalize()
                .change_context(ReadFileError)
                .attach_printable("Failed to canonicalize filename")?;
            // this unwrap is safe because:
            // 1. when called on a file, parent() returns the directory that the file is in
            // 2. we know that a file with the path exists because we just opened it
            source = Source::DistributedFile(canon.parent().unwrap().to_owned());
>>>>>>> 99082750
        } else if let Some(bad) = extension {
            return Err(report!(ReadFileError))
                .attach_printable(format!("Unsupported file extension: {bad}"))
        } else {
            return Err(report!(ReadFileError))
                .attach_printable("File must have an extension to be able to distinguish XISF files from XISH files")
        };

        // parse the header
        let xml = XmlParser::default().parse_string(header_buf)
            .change_context(ReadFileError)
            .attach_printable("Failed to parse XML header")?;

        // TODO: make an interface for xmlsec that fits my needs
        // - supports embedded keys, propagates errors instead of panicking, cross-platform
        // // verify signature before reading anything at all
        // let ctx = XmlSecSignatureContext::new();
        // match ctx.verify_document(&xml) {
        //     Ok(true) | Err(XmlSecError::NodeNotFound) => (),
        //     Ok(false) => return Err(report!(ReadFileError))
        //         .attach_printable("XML header failed cryptographic signature verification"),
        //     Err(e) => return Err(report!(e))
        //         .change_context(ReadFileError)
        //         .attach_printable("Error while verifying cryptographic signature of XML header"),
        // }

        // verify xml declaration version and encoding
        let version = unsafe { CStr::from_ptr((*xml.doc_ptr()).version as *const i8) };
        if version.to_bytes() != "1.0".as_bytes() {
            return Err(report!(ReadFileError))
                .attach_printable("XISF spec requires XML version 1.0 in XML declaration")
        }

        let encoding = unsafe { CStr::from_ptr((*xml.doc_ptr()).encoding as *const i8) };
        if encoding.to_bytes() != "UTF-8".as_bytes() {
            return Err(report!(ReadFileError))
                .attach_printable("XISF spec requires UTF-8 encoding in XML declaration")
        }

        let root = xml.get_root_readonly()
            .ok_or(report!(ReadFileError))
            .attach_printable("No root element found in XML header")?;

        // we need to pass down a global xpath context in order to resolve <Reference> elements
        let xpath = XpathContext::new(&xml)
            .map_err(|_| report!(ReadFileError))
            .attach_printable("Failed to create XPATH context for XML header")?;

        // xisf root element should have a default namespace, but does not associate a prefix with it
        // in order to select these nodes by name with xpath, we have to assign them a prefix ourselves
        // ! spec doesn't require this namespace to exist -- how to handle?
        // frankly I don't know see the point of having the namespace is if you don't make it mandatory
        xpath.register_namespace("xisf", "http://www.pixinsight.com/xisf")
            .map_err(|_| report!(ReadFileError))
            .attach_printable("Failed to associate prefix to xisf namespace in XML header")?;

        if root.get_name() != "xisf" {
            return Err(report!(ReadFileError))
                .attach_printable("Root element in XML header must be named \"xisf\"");
        } else {
            Ok((
                Self::parse_root_node(root, &xpath, opts)
                    .change_context(ReadFileError)?,
                Context { source }
            ))

        }
    }

    fn parse_root_node(node: RoNode, xpath: &XpathContext, opts: &ReadOptions) -> Result<XISF, ParseNodeError> {

        // * this is mutable because we use .remove() instead of .get()
        // that way, after we've extracted everything we recognize,
        // we can just iterate through what remains and emit warnings
        // saying we don't know what so-and-so attribute means
        let mut attrs = node.get_attributes();

        // do not validate namespace and schema attributes (spec says SHOULD have them, not MUST)
        // version MUST be 1.0, though
        match attrs.remove("version").as_deref() {
            Some("1.0") => (),
            None => return Err(report(MissingAttr))
                .attach_printable("Missing version attribute for <xisf> element in XML header"),
            Some(bad) => return Err(report(InvalidAttr))
                .attach_printable(format!("Invalid version attribute for <xisf> element in XML header: expected \"1.0\", found \"{bad}\"")),
        }

        // we don't actually care if xsi:schemaLocation exists, or what its value is
        // just calling remove here so it doesn't create a warning below if it exists
        attrs.remove("schemaLocation");

        for remaining in attrs.into_iter() {
            tracing::warn!("Ignoring unrecognized attribute {}=\"{}\"", remaining.0, remaining.1);
        }

        let mut images = vec![];
        let mut properties = HashMap::new();
        let mut metadata = None;
        for mut child in node.get_child_nodes() {
            child = child.follow_reference(xpath).change_context(context(InvalidReference))?;
            match child.get_name().as_str() {
                "Image" => images.push(Image::parse_node(child, xpath, opts)?),
                "Property" => {
                    let prop = Property::parse_node(child)?;
                    if properties.insert(prop.id.clone(), prop.content).is_some() {
                        tracing::warn!("Duplicate property found with id {} -- discarding the previous one", prop.id);
                    }
                },
                "Metadata" => {
                    if metadata.replace(Metadata::parse_node(child, xpath)?).is_some() {
                        tracing::warn!("Duplicate Metadata element found -- discarding the previous one");
                    }
                }
                // TODO: check if the unrecognized node has a uid tag with a reference to it somewhere before emitting a warning
                _ => tracing::warn!("Ignoring unrecognized child node <{}>", child.get_name()),
            }
        }
        let metadata = metadata
            .ok_or(report(MissingChild))
            .attach_printable("Missing Metadata element")?;

        Ok(XISF {
            images,
            properties,
            metadata,
        })
    }

    /// Returns an iterator over all images in the file
    pub fn images(&self) -> impl Iterator<Item = &Image> {
        self.images.iter()
    }
    /// Returns the total number of images in the file
    ///
    /// <div class="warning">
    ///
    /// Although XISF is colloquially an image format, the XISF spec allows for files with no images at all.
    /// Such files may instead have arbitrary data stored in tables, or root-level XISF properties.
    ///
    /// </div>
    pub fn num_images(&self) -> usize {
        self.images.len()
    }
    /// Returns a reference to the `i`-th image in the file
    ///
    /// # Panics
    /// If `i` is outside the range `0..num_images()`
    pub fn get_image(&self, i: usize) -> &Image {
        &self.images[i]
    }

    /// Returns true iff an XISF property is present with the given ID
    pub fn has_property(&self, id: impl AsRef<str>) -> bool {
        self.properties.contains_key(id.as_ref())
    }

    /// Attempts to parse an XISF property with the given ID as type T
    ///
    /// To read a value and comment pair, use the pattern `let (value, comment) = properties.parse_property("ID", &xisf)?;`
    pub fn parse_property<T: FromProperty>(&self, id: impl AsRef<str>, ctx: &Context) -> Result<T, ReadPropertyError> {
        let content = self.properties.get(id.as_ref())
            .ok_or(report!(ReadPropertyError::KeyNotFound))?;
        T::from_property(&content, ctx)
            .change_context(ReadPropertyError::InvalidFormat)
    }
    /// Returns the raw content of the XISF property matching the given ID`
    pub fn raw_property(&self, id: impl AsRef<str>) -> Option<&PropertyContent> {
        self.properties.get(id.as_ref())
    }
    /// Iterates through all XISF properties as (id, type+value+comment) tuples,
    /// in the order they appear in file, returned as raw unparsed strings/data blocks.
    pub fn all_raw_properties(&self) -> impl Iterator<Item = (&String, &PropertyContent)> {
        self.properties.iter()
    }

    pub fn metadata(&self) -> &Metadata {
        &self.metadata
    }
}<|MERGE_RESOLUTION|>--- conflicted
+++ resolved
@@ -27,14 +27,12 @@
     xpath::Context as XpathContext,
 };
 use std::{
+    cell::RefCell,
+    collections::HashMap,
     ffi::CStr,
     fs::File,
     io::{BufReader, Read},
-<<<<<<< HEAD
-    path::{Path, PathBuf}, collections::HashMap,
-=======
-    path::{Path, PathBuf}, cell::RefCell,
->>>>>>> 99082750
+    path::{Path, PathBuf},
 };
 
 pub mod error;
@@ -121,13 +119,8 @@
     DistributedFile(PathBuf),
 }
 
-<<<<<<< HEAD
-#[derive(Clone, Debug)]
+#[derive(Debug)]
 pub struct Context {
-=======
-#[derive(Debug)]
-pub struct XISF {
->>>>>>> 99082750
     source: Source,
 }
 impl Context {
@@ -140,9 +133,9 @@
 
     #[cfg(test)]
     #[allow(dead_code)]
-    pub(crate) fn monolithic(filename: impl Into<PathBuf>) -> Self {
+    pub(crate) fn monolithic(file: BufReader<File>) -> Self {
         Self {
-            source: Source::MonolithicFile(filename.into())
+            source: Source::MonolithicFile(RefCell::new(file))
         }
     }
 }
@@ -209,32 +202,18 @@
                 .read_exact(&mut header_buf)
                 .change_context(ReadFileError)
                 .attach_printable_lazy(|| format!("Failed to read {header_length}-byte XML header from file"))?;
-<<<<<<< HEAD
-            source = Source::MonolithicFile(filename_path.to_owned());
-=======
             source = Source::MonolithicFile(RefCell::new(reader));
->>>>>>> 99082750
         } else if let Some("xish") = extension.as_deref() {
             header_buf = vec![];
             reader.read_to_end(&mut header_buf)
                 .change_context(ReadFileError)
                 .attach_printable("Failed to read XML header from XISH file")?;
-<<<<<<< HEAD
 
             // this unwrap is safe because:
             // 1. when called on "dir/file.ext", returns Some("dir")
             // 2. when called on "file.ext", returns Some("")
             // 3. we know at minimum that the path contains a file because we just opened it
             source = Source::DistributedFile(filename_path.parent().unwrap().to_owned());
-=======
-            let canon = filename_path.canonicalize()
-                .change_context(ReadFileError)
-                .attach_printable("Failed to canonicalize filename")?;
-            // this unwrap is safe because:
-            // 1. when called on a file, parent() returns the directory that the file is in
-            // 2. we know that a file with the path exists because we just opened it
-            source = Source::DistributedFile(canon.parent().unwrap().to_owned());
->>>>>>> 99082750
         } else if let Some(bad) = extension {
             return Err(report!(ReadFileError))
                 .attach_printable(format!("Unsupported file extension: {bad}"))
